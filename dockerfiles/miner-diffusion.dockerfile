FROM --platform=linux/amd64 diagonalge/kohya_latest:latest

RUN mkdir -p /dataset/configs \
    /dataset/outputs \
    /dataset/images && \
    chmod -R 777 /dataset

ENV CONFIG_DIR="/dataset/configs"
ENV OUTPUT_DIR="/dataset/outputs"
ENV DATASET_DIR="/dataset/images"

<<<<<<< HEAD
CMD accelerate launch --dynamo_backend no --dynamo_mode default --mixed_precision bf16 /app/sd-scripts/${BASE_MODEL}_train_network.py --config_file ${CONFIG_DIR}/${JOB_ID}.toml
=======
RUN export NCCL_NVLS_ENABLE=1          # turn on the fast collective on DGX‑H100
RUN export NCCL_P2P_DISABLE=0          # make sure P2P over NVLink is allowed
RUN export NCCL_LAUNCH_MODE=GROUP      # fewer CUDA context switches


CMD accelerate launch --dynamo_backend inductor --dynamo_mode reduce-overhead --mixed_precision bf16 --multi_gpu /app/sd-scripts/${BASE_MODEL}_train_network.py --config_file ${CONFIG_DIR}/${JOB_ID}.toml
>>>>>>> 1e92bc15
<|MERGE_RESOLUTION|>--- conflicted
+++ resolved
@@ -9,13 +9,9 @@
 ENV OUTPUT_DIR="/dataset/outputs"
 ENV DATASET_DIR="/dataset/images"
 
-<<<<<<< HEAD
-CMD accelerate launch --dynamo_backend no --dynamo_mode default --mixed_precision bf16 /app/sd-scripts/${BASE_MODEL}_train_network.py --config_file ${CONFIG_DIR}/${JOB_ID}.toml
-=======
 RUN export NCCL_NVLS_ENABLE=1          # turn on the fast collective on DGX‑H100
 RUN export NCCL_P2P_DISABLE=0          # make sure P2P over NVLink is allowed
 RUN export NCCL_LAUNCH_MODE=GROUP      # fewer CUDA context switches
 
 
-CMD accelerate launch --dynamo_backend inductor --dynamo_mode reduce-overhead --mixed_precision bf16 --multi_gpu /app/sd-scripts/${BASE_MODEL}_train_network.py --config_file ${CONFIG_DIR}/${JOB_ID}.toml
->>>>>>> 1e92bc15
+CMD accelerate launch --dynamo_backend inductor --dynamo_mode reduce-overhead --mixed_precision bf16 /app/sd-scripts/${BASE_MODEL}_train_network.py --config_file ${CONFIG_DIR}/${JOB_ID}.toml